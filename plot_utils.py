--- conflicted
+++ resolved
@@ -49,22 +49,12 @@
                 v = interplevel(v, p, pressure_level)
 
             skip = (slice(None, None, 5), slice(None, None, 5))
-<<<<<<< HEAD
-            
-            subset = 10
-            ax.barbs(to_np(lons[::subset, ::subset]), to_np(lats[::subset, ::subset]),
-                    to_np(u[::subset, ::subset]), to_np(v[::subset, ::subset]),
-                    length=6, color='black', linewidth=0.5,
-                    transform=ccrs.PlateCarree()
-                    )
-=======
             ax.barbs(
                 to_np(lons[skip]), to_np(lats[skip]),
                 to_np(u[skip]), to_np(v[skip]),
                 length=4, color='black', linewidth=0.5,
                 transform=ccrs.PlateCarree()
             )
->>>>>>> 32c33d01
             current_data = data
 
         # === TEMPERATURE ===
