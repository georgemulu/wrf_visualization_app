--- conflicted
+++ resolved
@@ -47,33 +47,23 @@
                 p = getvar(nc, 'pressure', timeidx=time_idx)
                 u = interplevel(u, p, pressure_level)
                 v = interplevel(v, p, pressure_level)
+                wind_speed = np.sqrt(u**2 + v**2)
 
-<<<<<<< HEAD
             # --- DRAW BACKGROUND FEATURES ---
             ax.add_feature(cfeature.OCEAN.with_scale('10m'), facecolor='lightblue')
             ax.add_feature(cfeature.LAKES.with_scale('10m'), facecolor='lightblue', edgecolor='blue')
             ax.add_feature(cfeature.LAND.with_scale('10m'), facecolor='#e0dccd')  # light beige land
 
-=======
-            skip = (slice(None, None, 5), slice(None, None, 5))
-            
->>>>>>> a8614842
             subset = 10
             ax.barbs(to_np(lons[::subset, ::subset]), to_np(lats[::subset, ::subset]),
                     to_np(u[::subset, ::subset]), to_np(v[::subset, ::subset]),
                     length=6, color='black', linewidth=0.5,
                     transform=ccrs.PlateCarree()
-<<<<<<< HEAD
                     ) 
             current_data = wind_speed
-=======
-                    )
-            current_data = data
->>>>>>> a8614842
 
         # === TEMPERATURE ===
         elif 'Temperature' in var_type:
-<<<<<<< HEAD
             if var_type == 'Temperature (2m)':
                 temp = getvar(nc, 'T2', timeidx=time_idx) - 273.15
             else:
@@ -110,71 +100,6 @@
                 contour = ax.contourf(lons, lats, hum, levels=levels, cmap=cmap, transform=ccrs.PlateCarree())
                 plt.colorbar(contour, ax=ax, label=f'{label} at {pressure_level} hPa' if pressure_level else label)
                 current_data = hum
-=======
-            try:
-                if var_type == 'Temperature (2m)':
-                    temp = getvar(nc, 'T2', timeidx=time_idx) - 273.15
-                else:
-                    if 'T' in nc.variables:
-                        temp_var = getvar(nc, 'T', timeidx=time_idx)
-                    else:
-                            raise ValueError("No temperature variable (tk or T) found")
-                        
-                    p = getvar(nc, 'pressure', timeidx=time_idx)
-                        
-                    # Validate pressure data
-                    if p is None or np.all(np.isnan(p)):
-                        raise ValueError("Invalid pressure data")
-                            
-                    if pressure_level is None:
-                        raise ValueError("Pressure level required for upper-air temperature")
-                            
-                    valid_range = (np.nanmin(p), np.nanmax(p))
-                    if not valid_range[0] <= pressure_level <= valid_range[1]:
-                        raise ValueError(f"Pressure level {pressure_level}hPa outside valid range {valid_range}")
-                    
-                    # Perform interpolation
-                    temp = interplevel(temp_var, p, pressure_level) - 273.15
-                
-                # Create plot
-                levels = np.linspace(np.min(temp), np.max(temp), 20)
-                contour = ax.contourf(lons, lats, temp, levels=levels, cmap=cmap,
-                                    transform=ccrs.PlateCarree())
-                plt.colorbar(contour, ax=ax,
-                            label=f'Temperature (°C) at {pressure_level} hPa'
-                            if pressure_level else 'Temperature (°C)')
-                current_data = temp
-                
-            except Exception as e:
-                st.error(f"Temperature plotting failed: {str(e)}")
-                return None, None
-
-        elif var_type == 'Rainfall':
-            try:
-                rain = getvar(nc, 'RAINNC', timeidx=time_idx) if 'RAINNC' in nc.variables else 0
-                rain += getvar(nc, 'RAINC', timeidx=time_idx) if 'RAINC' in nc.variables else 0
-                # Create plot
-                levels = np.linspace(0, 50, 11)
-                contour = ax.contourf(lons, lats, rain, levels=levels, cmap=cmap,transform=ccrs.PlateCarree(), extend='max')                  
-                plt.colorbar(contour, ax=ax, label='Rainfall (mm)')
-                current_data = rain
-            except Exception as e:
-                st.error(f"Rainfall plotting failed: {str(e)}")
-                return None, None
-
-        # === HUMIDITY ===
-        elif 'Humidity' in var_type or var_type == 'Relative Humidity':
-            data = get_humidity(nc, time_idx, level=pressure_level if 'pressure' in var_type else None)
-            if 'Q2' in nc.variables and var_type == 'Humidity (2m)':
-                label = 'Specific Humidity (g/kg)'
-                levels = np.linspace(0, 20, 11)
-            else:
-                label = 'Relative Humidity (%)'
-                levels = np.linspace(0, 100, 11)
-            contour = ax.contourf(lons, lats, data, levels=levels, cmap=cmap, transform=ccrs.PlateCarree())
-            plt.colorbar(contour, ax=ax, label=f'{label} at {pressure_level} hPa' if pressure_level else label)
-            current_data = data
->>>>>>> a8614842
 
         # === Background Features ===
         ax.add_feature(cfeature.OCEAN.with_scale('10m'), facecolor='lightblue')
