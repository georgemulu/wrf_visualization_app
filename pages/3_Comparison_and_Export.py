import streamlit as st
from dateutil.parser import parse
<<<<<<< HEAD
from config import FILE_ID,CMAP_OPTIONS
=======
from config import FILE_PATH,CMAP_OPTIONS
>>>>>>> b533ded8
from data_loader import load_wrf_data, get_available_variables
from wrf import getvar, ALL_TIMES
from plot_utils import create_plot, save_figure

st.title("📑 Forecast Comparison & Export")

nc = load_wrf_data(FILE_ID)
if nc:
    available_vars, pressure_levels = get_available_variables(nc)
    times = getvar(nc, 'times', timeidx=ALL_TIMES)
    time_strs = [parse(str(t)).strftime("%Y-%m-%d %H:%M") for t in times.values]
    selected_time_str = st.selectbox("Select Time", time_strs)
    time_idx = time_strs.index(selected_time_str)

    var_names = [v[0] for v in available_vars]
    selected_var_name = st.selectbox("Select Variable", var_names)
    var_type = next(v[1] for v in available_vars if v[0] == selected_var_name)

    pressure_level = None
    if var_type == 'pressure':
        pressure_level = st.selectbox("Select Pressure Level", pressure_levels)

    col1, col2 = st.columns(2)
    cmap_group = selected_var_name.split(' ')[0] if selected_var_name != 'Relative Humidity' else 'Humidity'
    cmap_options = CMAP_OPTIONS.get(cmap_group)
    selected_cmap = st.selectbox("Select Colormap", cmap_options)
    with col1:
        fig1, _ = create_plot(nc, selected_var_name, time_idx, selected_cmap, pressure_level)
        if fig1:
            st.pyplot(fig1)
            st.caption(f"Current: {selected_time_str}")

    with col2:
        if time_idx < len(time_strs) - 1:
            fig2, _ = create_plot(nc, selected_var_name, time_idx+1, selected_cmap, pressure_level)
            if fig2:
                st.pyplot(fig2)
                st.caption(f"Next: {time_strs[time_idx+1]}")
        else:
            st.info("No future timestep available.")

    if fig1:
        buf = save_figure(fig1)
        clean_time = parse(selected_time_str).strftime("%Y%m%d_%H%M")
        filename = f"{selected_var_name.replace(' ', '_')}_{clean_time}.png"
        st.download_button("Download Current Plot", data=buf, file_name=filename, mime="image/png")<|MERGE_RESOLUTION|>--- conflicted
+++ resolved
@@ -1,10 +1,6 @@
 import streamlit as st
 from dateutil.parser import parse
-<<<<<<< HEAD
-from config import FILE_ID,CMAP_OPTIONS
-=======
-from config import FILE_PATH,CMAP_OPTIONS
->>>>>>> b533ded8
+from config import FILE_ID,CMAP_OPTIONS,CMAP_OPTIONS
 from data_loader import load_wrf_data, get_available_variables
 from wrf import getvar, ALL_TIMES
 from plot_utils import create_plot, save_figure
