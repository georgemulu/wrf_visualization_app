import streamlit as st
import numpy as np
import matplotlib.pyplot as plt
from dateutil.parser import parse
<<<<<<< HEAD
from config import FILE_ID
=======
from scipy import stats
from config import FILE_PATH
>>>>>>> ff5596e3
from data_loader import load_wrf_data, get_available_variables
from wrf import getvar, ALL_TIMES

# --------------------------
# Page Configuration
# --------------------------
st.set_page_config(
    page_title="Weather Analytics",
    page_icon="🌦",
    layout="wide",
    initial_sidebar_state="expanded"
)

<<<<<<< HEAD
nc = load_wrf_data(FILE_ID)
=======
# --------------------------
# Custom CSS Styling
# --------------------------
st.markdown("""
<style>
    /* Main gradient background */
    [data-testid="stAppViewContainer"] {
        background: linear-gradient(to bottom, #f5f7fa, #e4e8ed);
    }
    
    /* Decorative weather icons */
    .weather-icon {
        position: fixed;
        opacity: 0.08;
        z-index: -1;
        font-size: 25vw;
        pointer-events: none;
    }
    #icon1 { top: -10%; right: -5%; }
    #icon2 { bottom: -10%; left: -5%; }
    
    /* Card styling */
    .metric-card {
        background: rgba(255, 255, 255, 0.85);
        border-radius: 10px;
        padding: 20px;
        margin: 10px 0;
        box-shadow: 0 4px 8px rgba(0,0,0,0.1);
        border: 1px solid #e0e0e0;
    }
    
    /* Header styling */
    .gradient-header {
        padding: 15px;
        background: linear-gradient(to right, #4a6fa5, #7db2e5);
        color: white;
        border-radius: 8px;
        margin-bottom: 25px;
        box-shadow: 0 2px 4px rgba(0,0,0,0.1);
    }
    
    /* Plot containers */
    .plot-container {
        background: white;
        border-radius: 10px;
        padding: 15px;
        margin-bottom: 20px;
        box-shadow: 0 2px 4px rgba(0,0,0,0.1);
    }
</style>

<!-- Dynamic weather icons based on selected variable -->
<div class="weather-icon" id="icon1">🌤</div>
<div class="weather-icon" id="icon2">📊</div>
""", unsafe_allow_html=True)

# --------------------------
# Header Section
# --------------------------
st.markdown("""
<div class="gradient-header">
    <h1 style="margin:0; color:white; text-align:center;">🌦 Weather Analytics Dashboard</h1>
</div>
""", unsafe_allow_html=True)

# --------------------------
# Data Loading
# --------------------------
nc = load_wrf_data(FILE_PATH)

>>>>>>> ff5596e3
if nc:
    # --------------------------
    # Control Panel
    # --------------------------
    with st.expander("⚙ CONTROL PANEL", expanded=True):
        available_vars, pressure_levels = get_available_variables(nc)
        times = getvar(nc, 'times', timeidx=ALL_TIMES)
        time_strs = [parse(str(t)).strftime("%Y-%m-%d %H:%M") for t in times.values]
        
        col1, col2, col3 = st.columns(3)
        with col1:
            selected_time_str = st.selectbox("⏰ Select Time Period", time_strs)
            time_idx = time_strs.index(selected_time_str)
        with col2:
            selected_var_name = st.selectbox("📊 Select Variable", [v[0] for v in available_vars])
        with col3:
            var_type = next(v[1] for v in available_vars if v[0] == selected_var_name)
            pressure_level = st.selectbox("↕ Pressure Level", pressure_levels) if var_type == 'pressure' else None
    
    # Update decorative icons based on selection
    icon_map = {
        'Temperature': '🌡',
        'Humidity': '💧',
        'Wind': '🌪',
        'Pressure': '⏱'
    }
    icon = next((v for k, v in icon_map.items() if k in selected_var_name), '🌤')
    st.markdown(f"""
    <script>
        document.getElementById('icon1').innerHTML = '{icon}';
        document.getElementById('icon2').innerHTML = '{'📈' if var_type == 'surface' else '↕'}';
    </script>
    """, unsafe_allow_html=True)
    
    # Generate sample data (replace with your actual data)
    time_points = np.arange(len(time_strs))
    current_data = 10 * np.sin(time_points/10) + 15 + np.random.normal(0, 2, len(time_strs))
    
    # --------------------------
    # Data Visualization Section
    # --------------------------
    st.header("📊 DATA VISUALIZATION")
    
    # Main Time Series Plot
    with st.container():

        fig, ax = plt.subplots(figsize=(10, 5))

        fig, ax = plt.subplots(figsize=(12, 5))

        ax.plot(time_points, current_data, color='#1f77b4', linewidth=2)
        
        # Add trend line
        z = np.polyfit(time_points, current_data, 1)
        p = np.poly1d(z)
        ax.plot(time_points, p(time_points), "r--", label=f'Trend ({z[0]:.2f} units/hr)')
        
        ax.set_title(f"{selected_var_name} Time Series", fontsize=14, pad=15)
        ax.set_xlabel("Time Index (hours)", fontsize=12)
        ax.set_ylabel(f"{selected_var_name} (units)", fontsize=12)
        ax.grid(True, alpha=0.3)
        ax.legend()
        st.pyplot(fig)
    
    # Distribution Analysis
    col1, col2 = st.columns(2)
    with col1:
        fig2, ax2 = plt.subplots(figsize=(8, 5))
        n, bins, patches = ax2.hist(current_data, bins=20, color='#1f77b4', alpha=0.7)
        
        # Add normal distribution curve
        mu, sigma = np.mean(current_data), np.std(current_data)

        y = ((1 / (np.sqrt(2 * np.pi) * sigma))) * \
        np.exp(-0.5 * ((bins - mu) / sigma)**2) * \
        len(current_data) * (bins[1] - bins[0])

        y = ((1 / (np.sqrt(2 * np.pi) * sigma)) * 
             np.exp(-0.5 * (1 / sigma * (bins - mu))**2) * len(current_data) * (bins[1] - bins[0]))

        ax2.plot(bins, y, 'r--', linewidth=2)
        
        ax2.set_title("Value Distribution", fontsize=14)
        ax2.set_xlabel(f"{selected_var_name} (units)", fontsize=12)
        ax2.set_ylabel("Frequency", fontsize=12)
        ax2.grid(True, alpha=0.3)
        st.pyplot(fig2)
    
    with col2:
        fig3, ax3 = plt.subplots(figsize=(8, 5))
        ax3.boxplot(current_data, vert=False, patch_artist=True,
                   boxprops=dict(facecolor='#1f77b4', alpha=0.7),
                   medianprops=dict(color='red', linewidth=2))
        
        ax3.set_title("Statistical Distribution", fontsize=14)
        ax3.set_xlabel(f"{selected_var_name} (units)", fontsize=12)
        st.pyplot(fig3)
    
    # --------------------------
    # Statistical Analysis
    # --------------------------
    st.header("🧮 STATISTICAL ANALYSIS")
    
    stats_metrics = [
        ("📉 Minimum", np.min(current_data), "Lowest observed value"),
        ("📈 Maximum", np.max(current_data), "Highest observed value"),
        ("📊 Mean", np.mean(current_data), "Average value"),

        ("📐 Std Dev", np.std(current_data), "Measure of variability"),
        ("⟳ Skewness", stats.skew(current_data), "Distribution asymmetry"),
        ("⏏ Kurtosis", stats.kurtosis(current_data), "Tail extremity"),
        ("📌 Median", np.median(current_data), "Middle value"),
        ("📐 Standard Deviation", np.std(current_data), "Measure of variability"),
        ("⟳ Skewness", stats.skew(current_data), "Distribution asymmetry"),
        ("⏏ Kurtosis", stats.kurtosis(current_data), "Tail extremity"),
        ("📌 Median", np.median(current_data), "Middle value"),
        ("🔍 Inter-Quartile Range", stats.iqr(current_data), "Middle 50% range")
    ]
    
    cols = st.columns(4)
    for i, (label, value, help_text) in enumerate(stats_metrics):
        with cols[i % 4]:
            st.markdown(f"""
            <div class="metric-card">
                <div style="font-size:16px; margin-bottom:5px;">{label}</div>
                <div style="font-size:22px; font-weight:bold; margin-bottom:5px;">{value:.2f}</div>
                <div style="font-size:12px; color:#666666;">{help_text}</div>
            </div>
            """, unsafe_allow_html=True)
    
    # --------------------------
    # Anomaly Detection
    # --------------------------
    if 'Temperature' in selected_var_name and (pressure_level == 850 or var_type == 'surface'):
        st.header("⚠ ANOMALY DETECTION")
        
        climatology = 12.5 if pressure_level == 850 else 25.0
        anomaly = np.mean(current_data) - climatology
        z_score = anomaly / (np.std(current_data) / np.sqrt(len(current_data)))
        
        # Anomaly Visualization
        fig4, ax4 = plt.subplots(figsize=(12, 5))
        ax4.axhspan(climatology-1, climatology+1, facecolor='green', alpha=0.2, label='Normal range')
        ax4.axhspan(climatology-2, climatology+2, facecolor='yellow', alpha=0.2, label='Alert range')
        ax4.plot(time_points, current_data, color='#1f77b4', alpha=0.7)
        ax4.axhline(climatology, color='black', linestyle='--', label='Climatology')
        ax4.axhline(np.mean(current_data), color='red', label='Current mean')
    
        ax4.set_title(f"Temperature Anomaly Detection ({pressure_level or 'surface'} hPa)", fontsize=14)
        ax4.set_xlabel("Time Index")
        ax4.set_ylabel("Temperature (°C)")
        ax4.legend()
        # Enhanced Anomaly Visualization
        fig4, ax4 = plt.subplots(figsize=(12, 5))

        # Improved range colors with better visibility
        ax4.axhspan(climatology-1, climatology+1, 
                facecolor='#4CAF50', alpha=0.3,  # Brighter green
                label='Normal range (±1°C)')
        ax4.axhspan(climatology-2, climatology+2, 
                facecolor='#FFC107', alpha=0.3,  # Brighter amber
                label='Alert range (±2°C)')

        # Extreme range (beyond ±2°C)
        ax4.axhspan(climatology-5, climatology-2, 
                facecolor='#FF5722', alpha=0.1,  # Orange-red
                label='Extreme range')
        ax4.axhspan(climatology+2, climatology+5, 
                facecolor='#FF5722', alpha=0.1)

        # Data and reference lines
        ax4.plot(time_points, current_data, 
                color='#1f77b4', linewidth=2, 
                alpha=0.9, label='Observations')
        ax4.axhline(climatology, 
                color='#333333', linestyle='--', 
                linewidth=2, label='Climatology')
        ax4.axhline(np.mean(current_data), 
                color='#E91E63', linewidth=2, 
                label='Current mean')

        # Styling
        ax4.set_title(f"Temperature Anomaly Detection ({pressure_level or 'surface'} hPa)", 
                    fontsize=14, pad=15)
        ax4.set_xlabel("Time Index (hours)", fontsize=12)
        ax4.set_ylabel("Temperature (°C)", fontsize=12)
        ax4.grid(True, alpha=0.2)
        ax4.legend(loc='upper right', framealpha=1)

        st.pyplot(fig4)
        
        # Anomaly Metrics
        anomaly_cols = st.columns(3)
        with anomaly_cols[0]:
            st.metric("🌡 Climatology", f"{climatology:.1f}°C")
        with anomaly_cols[1]:
            st.metric("🌡 Current Mean", f"{np.mean(current_data):.1f}°C", 
                    delta=f"{anomaly:+.1f}°C", delta_color="inverse")
        with anomaly_cols[2]:
            st.metric("📊 Z-Score", f"{z_score:.2f}σ")
        
        # Interpretation
        if abs(z_score) > 2.58:
            st.error("🚨 Extreme anomaly detected (p < 0.01)")
        elif abs(z_score) > 1.96:
            st.warning("⚠ Significant anomaly detected (p < 0.05)")
        else:
            st.success("✅ No significant anomaly detected")

# --------------------------
# Footer
# --------------------------
st.markdown("""
<div style="text-align: center; margin-top: 40px; color: #666666; font-size: 12px;">
    Weather Analytics Dashboard • Powered by WRF Model
</div>
""", unsafe_allow_html=True)<|MERGE_RESOLUTION|>--- conflicted
+++ resolved
@@ -2,12 +2,8 @@
 import numpy as np
 import matplotlib.pyplot as plt
 from dateutil.parser import parse
-<<<<<<< HEAD
+from scipy import stats
 from config import FILE_ID
-=======
-from scipy import stats
-from config import FILE_PATH
->>>>>>> ff5596e3
 from data_loader import load_wrf_data, get_available_variables
 from wrf import getvar, ALL_TIMES
 
@@ -21,9 +17,6 @@
     initial_sidebar_state="expanded"
 )
 
-<<<<<<< HEAD
-nc = load_wrf_data(FILE_ID)
-=======
 # --------------------------
 # Custom CSS Styling
 # --------------------------
@@ -92,9 +85,8 @@
 # --------------------------
 # Data Loading
 # --------------------------
-nc = load_wrf_data(FILE_PATH)
-
->>>>>>> ff5596e3
+nc = load_wrf_data(FILE_ID)
+
 if nc:
     # --------------------------
     # Control Panel
